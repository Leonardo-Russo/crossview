import torch
import torch.nn as nn
import torch.nn.functional as F
import torch.optim as optim
import os
from PIL import Image
from torchvision import transforms
import torchvision.models as models
from torchvision.models import VGG16_Weights
from torch.utils.data import Dataset, DataLoader
from tqdm import tqdm
from torchvision.transforms.functional import to_tensor, to_pil_image
from torchvision.utils import make_grid
import matplotlib.pyplot as plt
import shutil
import math
from skimage.metrics import peak_signal_noise_ratio as psnr_metric
from skimage.metrics import structural_similarity as ssim_metric
import numpy as np
import matplotlib.pyplot as plt
import random


def plot_metrics(epochs, train_loss, val_loss, val_psnr, val_ssim, path='training_plots'):
    plt.figure(figsize=(10, 8))
    plt.subplot(2, 2, 1)
    plt.plot(epochs, train_loss, label='Training Loss')
    plt.title('Training Loss')
    plt.xlabel('Epoch')
    plt.ylabel('Loss')

    plt.subplot(2, 2, 2)
    plt.plot(epochs, val_loss, label='Validation Loss')
    plt.title('Validation Loss')
    plt.xlabel('Epoch')
    plt.ylabel('Loss')

    plt.subplot(2, 2, 3)
    plt.plot(epochs, val_psnr, label='Validation PSNR')
    plt.title('Validation PSNR')
    plt.xlabel('Epoch')
    plt.ylabel('PSNR')

    plt.subplot(2, 2, 4)
    plt.plot(epochs, val_ssim, label='Validation SSIM')
    plt.title('Validation SSIM')
    plt.xlabel('Epoch')
    plt.ylabel('SSIM')

    plt.tight_layout()
    
    # Ensure the directory exists
    os.makedirs(path, exist_ok=True)
    plt.savefig(os.path.join(path, f'training_metrics_epoch_{len(epochs)}.png'))
    plt.close()  # Close the figure to free memory

    
def save_model(model, path):
    torch.save(model.state_dict(), path)


def visualize_reconstruction(original, reconstructed, epoch, save_path=None, num_images=16):
    """
    Visualize a comparison of original, reconstructed images, and attention maps in a grid format.

    Parameters:
    - original (torch.Tensor): The original images tensor.
    - reconstructed (torch.Tensor): The reconstructed images tensor.
    - attention_maps (torch.Tensor): The attention maps tensor.
    - epoch (int): Current epoch number for titling the plot.
    - save_path (str, optional): Path to save the resulting plot. If None, the plot is displayed.
    - num_images (int): Number of images to display from the batch.
    """
    # Ensure that we do not exceed the number of images in the batch
    num_images = min(num_images, original.size(0))

    # Randomly select indices for display
    indices = torch.randperm(original.size(0))[:num_images]

    # Select the images from the tensors
    selected_original = original[indices].cpu()
    selected_reconstructed = reconstructed[indices].cpu()

    # Create grids
    original_grid = make_grid(selected_original, nrow=int(num_images**0.5), normalize=False)
    reconstructed_grid = make_grid(selected_reconstructed, nrow=int(num_images**0.5), normalize=False)

    # Convert to numpy arrays
    original_npimg = original_grid.numpy().transpose((1, 2, 0))
    reconstructed_npimg = reconstructed_grid.numpy().transpose((1, 2, 0))

    # Create figure and subplots
    plt.figure(figsize=(16, 8))
    plt.subplot(1, 2, 1)
    plt.imshow(original_npimg)
    if epoch != "best":
        plt.title(f'Epoch: {epoch + 1} - Original Images')
    else:
        plt.title(f'Best Model - Original Images')
    plt.axis('off')

    plt.subplot(1, 2, 2)
    plt.imshow(reconstructed_npimg)
    if epoch != "best":
        plt.title(f'Epoch: {epoch + 1} - Reconstructed Images')
    else:
        plt.title(f'Best Model - Reconstructed Images')
    plt.axis('off')

    # Save or show the image
    if save_path != None:
        plt.savefig(save_path)
    else:
        plt.show()

    plt.close()


def visualize_reconstruction(original, reconstructed, epoch, save_path=None, num_images=16):
    """
    Visualize a comparison of original and reconstructed images in a grid format.

    Parameters:
    - original (torch.Tensor): The original images tensor.
    - reconstructed (torch.Tensor): The reconstructed images tensor.
    - epoch (int): Current epoch number for titling the plot.
    - save_path (str, optional): Path to save the resulting plot. If None, the plot is displayed.
    - num_images (int): Number of images to display from the batch.
    """
    # Ensure that we do not exceed the number of images in the batch
    num_images = min(num_images, original.size(0), reconstructed.size(0))

    # Randomly select indices for display
    indices = torch.randperm(original.size(0))[:num_images]

    # Select the images from the tensors
    selected_original = original[indices].cpu()
    selected_reconstructed = reconstructed[indices].cpu()

    # Create grids
    original_grid = make_grid(selected_original, nrow=int(num_images**0.5), normalize=True)
    reconstructed_grid = make_grid(selected_reconstructed, nrow=int(num_images**0.5), normalize=True)

    # Convert to numpy arrays
    original_npimg = original_grid.numpy().transpose((1, 2, 0))
    reconstructed_npimg = reconstructed_grid.numpy().transpose((1, 2, 0))

    # Create figure and subplots
    plt.figure(figsize=(16, 8))
    plt.subplot(1, 2, 1)
    plt.imshow(original_npimg)
    plt.title(f'Epoch: {epoch + 1} - Original Images')
    plt.axis('off')

    plt.subplot(1, 2, 2)
    plt.imshow(reconstructed_npimg)
    plt.title(f'Epoch: {epoch + 1} - Reconstructed Images')
    plt.axis('off')

    # Save or show the image
    if save_path is not None:
        plt.savefig(save_path)
    else:
        plt.show()

    plt.close()


def psnr(target, output, max_val=1.0):
    # target and output are torch.Tensors
    target_np = target.detach().cpu().numpy()
    output_np = output.detach().cpu().numpy()
    scores = [psnr_metric(t, o, data_range=max_val) for t, o in zip(target_np, output_np)]
    return np.mean(scores)


def update_plot(epoch, train_huber_losses, val_huber_losses, train_ssim_losses, val_ssim_losses, save_path):
    plt.figure(figsize=(16, 8))

    plt.subplot(1, 2, 1)
    plt.plot(range(1, epoch + 1), train_huber_losses, label='Training Huber Loss')
    plt.plot(range(1, epoch + 1), val_huber_losses, label='Validation Huber Loss')
    plt.xlabel('Epoch')
    plt.ylabel('Huber Loss')
    plt.legend()
    plt.title('Training and Validation Huber Loss over Epochs')
    plt.grid(True)

    plt.subplot(1, 2, 2)
    plt.plot(range(1, epoch + 1), train_ssim_losses, label='Training SSIM Loss')
    plt.plot(range(1, epoch + 1), val_ssim_losses, label='Validation SSIM Loss')
    plt.xlabel('Epoch')
    plt.ylabel('SSIM Loss (1 - SSIM)')
    plt.legend()
    plt.title('Training and Validation SSIM Loss over Epochs')
    plt.grid(True)

    plt.tight_layout()
    plt.savefig(os.path.join(save_path, 'loss_plot.png'))
    plt.close()


def visualize_attention_reconstruction(original, reconstructed, loss_maps, attention_maps, attended_loss_maps, attended, epoch, save_path=None, num_images=16):
    """
    Visualize a comparison of original, reconstructed images, and attention maps in a grid format.

    Parameters:
    - original (torch.Tensor): The original images tensor.
    - reconstructed (torch.Tensor): The reconstructed images tensor.
    - attention_maps (torch.Tensor): The attention maps tensor.
    - epoch (int): Current epoch number for titling the plot.
    - save_path (str, optional): Path to save the resulting plot. If None, the plot is displayed.
    - num_images (int): Number of images to display from the batch.
    """
    # Ensure that we do not exceed the number of images in the batch
    num_images = min(num_images, original.size(0), reconstructed.size(0), loss_maps.size(0), attention_maps.size(0), attended_loss_maps.size(0), attended.size(0))

    # Randomly select indices for display
    indices = torch.randperm(original.size(0))[:num_images]

    # Select the images from the tensors
    selected_original = original[indices].cpu()
    selected_reconstructed = reconstructed[indices].cpu()
    selected_attention_maps = attention_maps[indices].cpu()
    selected_loss_maps = loss_maps[indices].cpu()
    selected_attended_loss_maps = attended_loss_maps[indices].cpu()
    selected_attended = attended[indices].cpu()

    # Ensure the attention maps are correctly shaped for grayscale display
    if selected_loss_maps.dim() == 4 and selected_loss_maps.size(1) == 1:
        selected_loss_maps = selected_loss_maps.squeeze(1)                  # remove the channel dimension
    if selected_attention_maps.dim() == 4 and selected_attention_maps.size(1) == 1:
        selected_attention_maps = selected_attention_maps.squeeze(1)
    if selected_attended_loss_maps.dim() == 4 and selected_attended_loss_maps.size(1) == 1:
        selected_attended_loss_maps = selected_attended_loss_maps.squeeze(1)

    # Create grids
    original_grid = make_grid(selected_original, nrow=int(num_images**0.5), normalize=False)
    reconstructed_grid = make_grid(selected_reconstructed, nrow=int(num_images**0.5), normalize=False)
    loss_grid = make_grid(selected_loss_maps.unsqueeze(1), nrow=int(num_images**0.5), normalize=False)
    attention_grid = make_grid(selected_attention_maps.unsqueeze(1), nrow=int(num_images**0.5), normalize=False)
    attended_loss_grid = make_grid(selected_attended_loss_maps.unsqueeze(1), nrow=int(num_images**0.5), normalize=False)
    attended_grid = make_grid(selected_attended, nrow=int(num_images**0.5), normalize=False)

    # Convert to numpy arrays
    original_npimg = original_grid.numpy().transpose((1, 2, 0))
    reconstructed_npimg = reconstructed_grid.numpy().transpose((1, 2, 0))
    loss_npimg = loss_grid.numpy().transpose((1, 2, 0))[:, :, 0]            # ensure it's single-channel for grayscale
    attention_npimg = attention_grid.numpy().transpose((1, 2, 0))[:, :, 0]
    attended_loss_npimg = attended_loss_grid.numpy().transpose((1, 2, 0))[:, :, 0]
    attended_npimg = attended_grid.numpy().transpose((1, 2, 0))

    # Create figure and subplots
    plt.figure(figsize=(24, 16))
    plt.subplot(2, 3, 1)
    plt.imshow(original_npimg)
    if epoch != "best":
        plt.title(f'Epoch: {epoch + 1} - Original Images')
    else:
        plt.title(f'Best Model - Original Images')
    plt.axis('off')

    plt.subplot(2, 3, 4)
    plt.imshow(reconstructed_npimg)
    if epoch != "best":
        plt.title(f'Epoch: {epoch + 1} - Reconstructed Images')
    else:
        plt.title(f'Best Model - Reconstructed Images')
    plt.axis('off')

    plt.subplot(2, 3, 2)
    plt.imshow(loss_npimg, cmap='gray')
    if epoch != "best":
        plt.title(f'Epoch: {epoch + 1} - Loss Maps')
    else:
        plt.title(f'Best Model - Loss Maps')
    plt.axis('off')

    plt.subplot(2, 3, 5)
    plt.imshow(attention_npimg, cmap='gray')
    if epoch != "best":
        plt.title(f'Epoch: {epoch + 1} - Attention Maps')
    else:
        plt.title(f'Best Model - Attention Maps')
    plt.axis('off')

    plt.subplot(2, 3, 3)
    plt.imshow(attended_loss_npimg, cmap='gray')
    if epoch != "best":
        plt.title(f'Epoch: {epoch + 1} - Attended Loss Maps')
    else:
        plt.title(f'Best Model - Attended Loss Maps')
    plt.axis('off')

    plt.subplot(2, 3, 6)
    plt.imshow(attended_npimg)
    if epoch != "best":
        plt.title(f'Epoch: {epoch + 1} - Attended Images')
    else:
        plt.title(f'Best Model - Attended Images')
    plt.axis('off')

    # Save or show the image
    if save_path != None:
        plt.savefig(save_path)
    else:
        plt.show()

    plt.close()


<<<<<<< HEAD
# class PerceptualLoss(nn.Module):
#     def __init__(self):
#         super(PerceptualLoss, self).__init__()
#         self.vgg = models.vgg16(weights=VGG16_Weights.DEFAULT).features[:16]
#         for param in self.vgg.parameters():
#             param.requires_grad = False     # freeze VGG layers

#     def forward(self, reconstructed, original):

#         # Compute features and the loss
#         reconstructed_features = self.vgg(reconstructed)
#         target_features = self.vgg(original)
#         loss = nn.functional.l1_loss(reconstructed_features, target_features)
        
#         return loss
        
    
class PerceptualLoss(nn.Module):
    def __init__(self, encoder):
        super(PerceptualLoss, self).__init__()
        self.encoder = encoder

    def forward(self, reconstructed, original):
        reconstructed_features = self.encoder(reconstructed)
        original_features = self.encoder(original)
        loss = nn.functional.l1_loss(reconstructed_features, original_features)
        
        return loss
        

def attention_regularization(attention_map):
    # Compute the total variation loss for the attention map
    diff_i = torch.mean(torch.abs(attention_map[:, :, :, :-1] - attention_map[:, :, :, 1:]))
    diff_j = torch.mean(torch.abs(attention_map[:, :, :-1, :] - attention_map[:, :, 1:, :]))
    return diff_i + diff_j
    
=======
class PerceptualLoss(nn.Module):
    def __init__(self):
        super(PerceptualLoss, self).__init__()
        self.vgg = models.vgg16(weights=VGG16_Weights.DEFAULT).features[:16]
        for param in self.vgg.parameters():
            param.requires_grad = False     # freeze VGG layers

    def forward(self, reconstructed, original):

        # Compute features and the loss
        reconstructed_features = self.vgg(reconstructed)
        target_features = self.vgg(original)
        loss = nn.functional.l1_loss(reconstructed_features, target_features)
        
        return loss
    
class MyPerceptualLoss(nn.Module):
    def __init__(self, encoder):
        super(MyPerceptualLoss, self).__init__()
        

    def forward(self, reconstructed, original):

        # Compute features and the loss
        reconstructed_features = self.vgg(reconstructed)
        target_features = self.vgg(original)
        loss = nn.functional.l1_loss(reconstructed_features, target_features)
        
        return loss


def attention_regularization(attention_map):
    # Compute the total variation loss for the attention map
    diff_i = torch.mean(torch.abs(attention_map[:, :, :, :-1] - attention_map[:, :, :, 1:]))
    diff_j = torch.mean(torch.abs(attention_map[:, :, :-1, :] - attention_map[:, :, 1:, :]))
    return diff_i + diff_j
    
>>>>>>> 16bd49b9

def freeze(model):

    for param in model.parameters():
        param.requires_grad = False


def transfer_decoder(decoder, pretrained_decoder, n_encoded, hidden_dims, initial_size):
    # Create new weight and bias tensors without gradients
    new_fc0_weight = torch.empty_like(decoder.fc[0].weight)
    new_fc0_bias = torch.empty_like(decoder.fc[0].bias)
    new_fc2_weight = torch.empty_like(decoder.fc[2].weight)
    new_fc2_bias = torch.empty_like(decoder.fc[2].bias)

    # Initialize the new fc layers
    with torch.no_grad():
        # Copy pretrained weights for the first n_encoded elements
        new_fc0_weight[:2*n_encoded, :n_encoded] = pretrained_decoder.fc[0].weight
        new_fc0_bias[:2*n_encoded] = pretrained_decoder.fc[0].bias

        # Initialize the new n_phi neurons randomly (this is already done by torch.empty_like above)
        new_fc2_weight[:, :2*n_encoded] = pretrained_decoder.fc[2].weight
        new_fc2_bias[:] = pretrained_decoder.fc[2].bias

    # Assign the new weights and biases to the decoder
    decoder.fc[0].weight = nn.Parameter(new_fc0_weight)
    decoder.fc[0].bias = nn.Parameter(new_fc0_bias)
    decoder.fc[2].weight = nn.Parameter(new_fc2_weight)
    decoder.fc[2].bias = nn.Parameter(new_fc2_bias)

    # Copy the remaining layers from the pretrained decoder
    decoder.unflatten = pretrained_decoder.unflatten
    decoder.upsample = pretrained_decoder.upsample

    return decoder


def ssim_loss(img1, img2):
    # SSIM expects images in [0, 255] range, convert images to this range
    img1 = (img1 * 255.0).clamp(0, 255).byte()
    img2 = (img2 * 255.0).clamp(0, 255).byte()
    # Convert images to numpy
    img1 = img1.cpu().numpy().transpose((0, 2, 3, 1))
    img2 = img2.cpu().numpy().transpose((0, 2, 3, 1))
    # Compute SSIM for each image in the batch
    ssim_values = [ssim_metric(i1, i2, multichannel=True, channel_axis=-1, win_size=7) for i1, i2 in zip(img1, img2)]
    # Convert list to tensor on the appropriate device
    return torch.tensor(ssim_values, device='cuda' if torch.cuda.is_available() else 'cpu').mean()


<<<<<<< HEAD
# class CombinedLoss(nn.Module):
#     def __init__(self, perceptual_loss=PerceptualLoss(), ssim_weight=0.5):
#         super(CombinedLoss, self).__init__()
#         self.perceptual_loss = perceptual_loss
#         self.ssim_weight = ssim_weight

#     def forward(self, reconstructed, original):
#         perceptual = self.perceptual_loss(reconstructed, original)
#         ssim_l = 1 - ssim_loss(reconstructed, original)
#         return perceptual + self.ssim_weight * ssim_l
    

# class HuberSSIMLoss(nn.Module):
#     def __init__(self, huber_weight=0.5, ssim_weight=0.5):
#         super(HuberSSIMLoss, self).__init__()
#         self.ssim_weight = ssim_weight
#         self.huber_weight = huber_weight
#         self.huber = nn.HuberLoss()

#     def forward(self, reconstructed, original):
#         huber_l = self.huber(reconstructed, original)
#         ssim_l = 1 - ssim_loss(reconstructed, original)
#         return self.ssim_weight * ssim_l + self.huber_weight * ssim_l

def format_phi(phi_tensor):
    phi_list = phi_tensor.cpu().detach().numpy().flatten().tolist()
    return ', '.join(map(str, phi_list))
=======
class CombinedLoss(nn.Module):
    def __init__(self, perceptual_loss=PerceptualLoss(), ssim_weight=0.5):
        super(CombinedLoss, self).__init__()
        self.perceptual_loss = perceptual_loss
        self.ssim_weight = ssim_weight

    def forward(self, reconstructed, original):
        perceptual = self.perceptual_loss(reconstructed, original)
        ssim_l = 1 - ssim_loss(reconstructed, original)
        return perceptual + self.ssim_weight * ssim_l
    

class HuberSSIMLoss(nn.Module):
    def __init__(self, huber_weight=0.5, ssim_weight=0.5):
        super(HuberSSIMLoss, self).__init__()
        self.ssim_weight = ssim_weight
        self.huber_weight = huber_weight
        self.huber = nn.HuberLoss()

    def forward(self, reconstructed, original):
        huber_l = self.huber(reconstructed, original)
        ssim_l = 1 - ssim_loss(reconstructed, original)
        return self.ssim_weight * ssim_l + self.huber_weight * ssim_l
>>>>>>> 16bd49b9
<|MERGE_RESOLUTION|>--- conflicted
+++ resolved
@@ -118,90 +118,6 @@
 
 def visualize_reconstruction(original, reconstructed, epoch, save_path=None, num_images=16):
     """
-    Visualize a comparison of original and reconstructed images in a grid format.
-
-    Parameters:
-    - original (torch.Tensor): The original images tensor.
-    - reconstructed (torch.Tensor): The reconstructed images tensor.
-    - epoch (int): Current epoch number for titling the plot.
-    - save_path (str, optional): Path to save the resulting plot. If None, the plot is displayed.
-    - num_images (int): Number of images to display from the batch.
-    """
-    # Ensure that we do not exceed the number of images in the batch
-    num_images = min(num_images, original.size(0), reconstructed.size(0))
-
-    # Randomly select indices for display
-    indices = torch.randperm(original.size(0))[:num_images]
-
-    # Select the images from the tensors
-    selected_original = original[indices].cpu()
-    selected_reconstructed = reconstructed[indices].cpu()
-
-    # Create grids
-    original_grid = make_grid(selected_original, nrow=int(num_images**0.5), normalize=True)
-    reconstructed_grid = make_grid(selected_reconstructed, nrow=int(num_images**0.5), normalize=True)
-
-    # Convert to numpy arrays
-    original_npimg = original_grid.numpy().transpose((1, 2, 0))
-    reconstructed_npimg = reconstructed_grid.numpy().transpose((1, 2, 0))
-
-    # Create figure and subplots
-    plt.figure(figsize=(16, 8))
-    plt.subplot(1, 2, 1)
-    plt.imshow(original_npimg)
-    plt.title(f'Epoch: {epoch + 1} - Original Images')
-    plt.axis('off')
-
-    plt.subplot(1, 2, 2)
-    plt.imshow(reconstructed_npimg)
-    plt.title(f'Epoch: {epoch + 1} - Reconstructed Images')
-    plt.axis('off')
-
-    # Save or show the image
-    if save_path is not None:
-        plt.savefig(save_path)
-    else:
-        plt.show()
-
-    plt.close()
-
-
-def psnr(target, output, max_val=1.0):
-    # target and output are torch.Tensors
-    target_np = target.detach().cpu().numpy()
-    output_np = output.detach().cpu().numpy()
-    scores = [psnr_metric(t, o, data_range=max_val) for t, o in zip(target_np, output_np)]
-    return np.mean(scores)
-
-
-def update_plot(epoch, train_huber_losses, val_huber_losses, train_ssim_losses, val_ssim_losses, save_path):
-    plt.figure(figsize=(16, 8))
-
-    plt.subplot(1, 2, 1)
-    plt.plot(range(1, epoch + 1), train_huber_losses, label='Training Huber Loss')
-    plt.plot(range(1, epoch + 1), val_huber_losses, label='Validation Huber Loss')
-    plt.xlabel('Epoch')
-    plt.ylabel('Huber Loss')
-    plt.legend()
-    plt.title('Training and Validation Huber Loss over Epochs')
-    plt.grid(True)
-
-    plt.subplot(1, 2, 2)
-    plt.plot(range(1, epoch + 1), train_ssim_losses, label='Training SSIM Loss')
-    plt.plot(range(1, epoch + 1), val_ssim_losses, label='Validation SSIM Loss')
-    plt.xlabel('Epoch')
-    plt.ylabel('SSIM Loss (1 - SSIM)')
-    plt.legend()
-    plt.title('Training and Validation SSIM Loss over Epochs')
-    plt.grid(True)
-
-    plt.tight_layout()
-    plt.savefig(os.path.join(save_path, 'loss_plot.png'))
-    plt.close()
-
-
-def visualize_attention_reconstruction(original, reconstructed, loss_maps, attention_maps, attended_loss_maps, attended, epoch, save_path=None, num_images=16):
-    """
     Visualize a comparison of original, reconstructed images, and attention maps in a grid format.
 
     Parameters:
@@ -213,6 +129,166 @@
     - num_images (int): Number of images to display from the batch.
     """
     # Ensure that we do not exceed the number of images in the batch
+    num_images = min(num_images, original.size(0))
+
+    # Randomly select indices for display
+    indices = torch.randperm(original.size(0))[:num_images]
+
+    # Select the images from the tensors
+    selected_original = original[indices].cpu()
+    selected_reconstructed = reconstructed[indices].cpu()
+
+    # Create grids
+    original_grid = make_grid(selected_original, nrow=int(num_images**0.5), normalize=False)
+    reconstructed_grid = make_grid(selected_reconstructed, nrow=int(num_images**0.5), normalize=False)
+
+    # Convert to numpy arrays
+    original_npimg = original_grid.numpy().transpose((1, 2, 0))
+    reconstructed_npimg = reconstructed_grid.numpy().transpose((1, 2, 0))
+
+    # Create figure and subplots
+    plt.figure(figsize=(16, 8))
+    plt.subplot(1, 2, 1)
+    plt.imshow(original_npimg)
+    if epoch != "best":
+        plt.title(f'Epoch: {epoch + 1} - Original Images')
+    else:
+        plt.title(f'Best Model - Original Images')
+    plt.axis('off')
+
+    plt.subplot(1, 2, 2)
+    plt.imshow(reconstructed_npimg)
+    if epoch != "best":
+        plt.title(f'Epoch: {epoch + 1} - Reconstructed Images')
+    else:
+        plt.title(f'Best Model - Reconstructed Images')
+    plt.axis('off')
+
+    # Save or show the image
+    if save_path != None:
+        plt.savefig(save_path)
+    else:
+        plt.show()
+
+    plt.close()
+
+
+def visualize_reconstruction(original, reconstructed, epoch, save_path=None, num_images=16):
+    """
+    Visualize a comparison of original and reconstructed images in a grid format.
+
+    Parameters:
+    - original (torch.Tensor): The original images tensor.
+    - reconstructed (torch.Tensor): The reconstructed images tensor.
+    - epoch (int): Current epoch number for titling the plot.
+    - save_path (str, optional): Path to save the resulting plot. If None, the plot is displayed.
+    - num_images (int): Number of images to display from the batch.
+    """
+    # Ensure that we do not exceed the number of images in the batch
+    num_images = min(num_images, original.size(0), reconstructed.size(0))
+
+    # Randomly select indices for display
+    indices = torch.randperm(original.size(0))[:num_images]
+
+    # Select the images from the tensors
+    selected_original = original[indices].cpu()
+    selected_reconstructed = reconstructed[indices].cpu()
+
+    # Create grids
+    original_grid = make_grid(selected_original, nrow=int(num_images**0.5), normalize=True)
+    reconstructed_grid = make_grid(selected_reconstructed, nrow=int(num_images**0.5), normalize=True)
+
+    # Convert to numpy arrays
+    original_npimg = original_grid.numpy().transpose((1, 2, 0))
+    reconstructed_npimg = reconstructed_grid.numpy().transpose((1, 2, 0))
+
+    # Create figure and subplots
+    plt.figure(figsize=(16, 8))
+    plt.subplot(1, 2, 1)
+    plt.imshow(original_npimg)
+    plt.title(f'Epoch: {epoch + 1} - Original Images')
+    plt.axis('off')
+
+    plt.subplot(1, 2, 2)
+    plt.imshow(reconstructed_npimg)
+    plt.title(f'Epoch: {epoch + 1} - Reconstructed Images')
+    plt.axis('off')
+
+    # Save or show the image
+    if save_path is not None:
+        plt.savefig(save_path)
+    else:
+        plt.show()
+
+    plt.close()
+
+
+def psnr(target, output, max_val=1.0):
+    # target and output are torch.Tensors
+    target_np = target.detach().cpu().numpy()
+    output_np = output.detach().cpu().numpy()
+    scores = [psnr_metric(t, o, data_range=max_val) for t, o in zip(target_np, output_np)]
+    return np.mean(scores)
+
+
+def update_plot(epoch, train_huber_losses, val_huber_losses, train_ssim_losses, val_ssim_losses, save_path):
+    plt.figure(figsize=(16, 8))
+
+    plt.subplot(1, 2, 1)
+    plt.plot(range(1, epoch + 1), train_huber_losses, label='Training Huber Loss')
+    plt.plot(range(1, epoch + 1), val_huber_losses, label='Validation Huber Loss')
+    plt.xlabel('Epoch')
+    plt.ylabel('Huber Loss')
+    plt.legend()
+    plt.title('Training and Validation Huber Loss over Epochs')
+    plt.grid(True)
+
+    plt.subplot(1, 2, 2)
+    plt.plot(range(1, epoch + 1), train_ssim_losses, label='Training SSIM Loss')
+    plt.plot(range(1, epoch + 1), val_ssim_losses, label='Validation SSIM Loss')
+def update_plot(epoch, train_huber_losses, val_huber_losses, train_ssim_losses, val_ssim_losses, save_path):
+    plt.figure(figsize=(16, 8))
+
+    plt.subplot(1, 2, 1)
+    plt.plot(range(1, epoch + 1), train_huber_losses, label='Training Huber Loss')
+    plt.plot(range(1, epoch + 1), val_huber_losses, label='Validation Huber Loss')
+    plt.xlabel('Epoch')
+    plt.ylabel('Huber Loss')
+    plt.legend()
+    plt.title('Training and Validation Huber Loss over Epochs')
+    plt.grid(True)
+
+    plt.subplot(1, 2, 2)
+    plt.plot(range(1, epoch + 1), train_ssim_losses, label='Training SSIM Loss')
+    plt.plot(range(1, epoch + 1), val_ssim_losses, label='Validation SSIM Loss')
+    plt.xlabel('Epoch')
+    plt.ylabel('SSIM Loss (1 - SSIM)')
+    plt.ylabel('SSIM Loss (1 - SSIM)')
+    plt.legend()
+    plt.title('Training and Validation SSIM Loss over Epochs')
+    plt.title('Training and Validation SSIM Loss over Epochs')
+    plt.grid(True)
+
+    plt.tight_layout()
+
+    plt.tight_layout()
+    plt.savefig(os.path.join(save_path, 'loss_plot.png'))
+    plt.close()
+
+
+def visualize_attention_reconstruction(original, reconstructed, loss_maps, attention_maps, attended_loss_maps, attended, epoch, save_path=None, num_images=16):
+    """
+    Visualize a comparison of original, reconstructed images, and attention maps in a grid format.
+
+    Parameters:
+    - original (torch.Tensor): The original images tensor.
+    - reconstructed (torch.Tensor): The reconstructed images tensor.
+    - attention_maps (torch.Tensor): The attention maps tensor.
+    - epoch (int): Current epoch number for titling the plot.
+    - save_path (str, optional): Path to save the resulting plot. If None, the plot is displayed.
+    - num_images (int): Number of images to display from the batch.
+    """
+    # Ensure that we do not exceed the number of images in the batch
     num_images = min(num_images, original.size(0), reconstructed.size(0), loss_maps.size(0), attention_maps.size(0), attended_loss_maps.size(0), attended.size(0))
 
     # Randomly select indices for display
@@ -258,6 +334,10 @@
         plt.title(f'Epoch: {epoch + 1} - Original Images')
     else:
         plt.title(f'Best Model - Original Images')
+    if epoch != "best":
+        plt.title(f'Epoch: {epoch + 1} - Original Images')
+    else:
+        plt.title(f'Best Model - Original Images')
     plt.axis('off')
 
     plt.subplot(2, 3, 4)
@@ -266,6 +346,10 @@
         plt.title(f'Epoch: {epoch + 1} - Reconstructed Images')
     else:
         plt.title(f'Best Model - Reconstructed Images')
+    if epoch != "best":
+        plt.title(f'Epoch: {epoch + 1} - Reconstructed Images')
+    else:
+        plt.title(f'Best Model - Reconstructed Images')
     plt.axis('off')
 
     plt.subplot(2, 3, 2)
@@ -274,6 +358,10 @@
         plt.title(f'Epoch: {epoch + 1} - Loss Maps')
     else:
         plt.title(f'Best Model - Loss Maps')
+    if epoch != "best":
+        plt.title(f'Epoch: {epoch + 1} - Loss Maps')
+    else:
+        plt.title(f'Best Model - Loss Maps')
     plt.axis('off')
 
     plt.subplot(2, 3, 5)
@@ -282,6 +370,10 @@
         plt.title(f'Epoch: {epoch + 1} - Attention Maps')
     else:
         plt.title(f'Best Model - Attention Maps')
+    if epoch != "best":
+        plt.title(f'Epoch: {epoch + 1} - Attention Maps')
+    else:
+        plt.title(f'Best Model - Attention Maps')
     plt.axis('off')
 
     plt.subplot(2, 3, 3)
@@ -290,6 +382,10 @@
         plt.title(f'Epoch: {epoch + 1} - Attended Loss Maps')
     else:
         plt.title(f'Best Model - Attended Loss Maps')
+    if epoch != "best":
+        plt.title(f'Epoch: {epoch + 1} - Attended Loss Maps')
+    else:
+        plt.title(f'Best Model - Attended Loss Maps')
     plt.axis('off')
 
     plt.subplot(2, 3, 6)
@@ -298,10 +394,15 @@
         plt.title(f'Epoch: {epoch + 1} - Attended Images')
     else:
         plt.title(f'Best Model - Attended Images')
+    if epoch != "best":
+        plt.title(f'Epoch: {epoch + 1} - Attended Images')
+    else:
+        plt.title(f'Best Model - Attended Images')
     plt.axis('off')
 
     # Save or show the image
     if save_path != None:
+    if save_path != None:
         plt.savefig(save_path)
     else:
         plt.show()
@@ -309,7 +410,6 @@
     plt.close()
 
 
-<<<<<<< HEAD
 # class PerceptualLoss(nn.Module):
 #     def __init__(self):
 #         super(PerceptualLoss, self).__init__()
@@ -346,45 +446,6 @@
     diff_j = torch.mean(torch.abs(attention_map[:, :, :-1, :] - attention_map[:, :, 1:, :]))
     return diff_i + diff_j
     
-=======
-class PerceptualLoss(nn.Module):
-    def __init__(self):
-        super(PerceptualLoss, self).__init__()
-        self.vgg = models.vgg16(weights=VGG16_Weights.DEFAULT).features[:16]
-        for param in self.vgg.parameters():
-            param.requires_grad = False     # freeze VGG layers
-
-    def forward(self, reconstructed, original):
-
-        # Compute features and the loss
-        reconstructed_features = self.vgg(reconstructed)
-        target_features = self.vgg(original)
-        loss = nn.functional.l1_loss(reconstructed_features, target_features)
-        
-        return loss
-    
-class MyPerceptualLoss(nn.Module):
-    def __init__(self, encoder):
-        super(MyPerceptualLoss, self).__init__()
-        
-
-    def forward(self, reconstructed, original):
-
-        # Compute features and the loss
-        reconstructed_features = self.vgg(reconstructed)
-        target_features = self.vgg(original)
-        loss = nn.functional.l1_loss(reconstructed_features, target_features)
-        
-        return loss
-
-
-def attention_regularization(attention_map):
-    # Compute the total variation loss for the attention map
-    diff_i = torch.mean(torch.abs(attention_map[:, :, :, :-1] - attention_map[:, :, :, 1:]))
-    diff_j = torch.mean(torch.abs(attention_map[:, :, :-1, :] - attention_map[:, :, 1:, :]))
-    return diff_i + diff_j
-    
->>>>>>> 16bd49b9
 
 def freeze(model):
 
@@ -435,7 +496,6 @@
     return torch.tensor(ssim_values, device='cuda' if torch.cuda.is_available() else 'cpu').mean()
 
 
-<<<<<<< HEAD
 # class CombinedLoss(nn.Module):
 #     def __init__(self, perceptual_loss=PerceptualLoss(), ssim_weight=0.5):
 #         super(CombinedLoss, self).__init__()
@@ -462,29 +522,4 @@
 
 def format_phi(phi_tensor):
     phi_list = phi_tensor.cpu().detach().numpy().flatten().tolist()
-    return ', '.join(map(str, phi_list))
-=======
-class CombinedLoss(nn.Module):
-    def __init__(self, perceptual_loss=PerceptualLoss(), ssim_weight=0.5):
-        super(CombinedLoss, self).__init__()
-        self.perceptual_loss = perceptual_loss
-        self.ssim_weight = ssim_weight
-
-    def forward(self, reconstructed, original):
-        perceptual = self.perceptual_loss(reconstructed, original)
-        ssim_l = 1 - ssim_loss(reconstructed, original)
-        return perceptual + self.ssim_weight * ssim_l
-    
-
-class HuberSSIMLoss(nn.Module):
-    def __init__(self, huber_weight=0.5, ssim_weight=0.5):
-        super(HuberSSIMLoss, self).__init__()
-        self.ssim_weight = ssim_weight
-        self.huber_weight = huber_weight
-        self.huber = nn.HuberLoss()
-
-    def forward(self, reconstructed, original):
-        huber_l = self.huber(reconstructed, original)
-        ssim_l = 1 - ssim_loss(reconstructed, original)
-        return self.ssim_weight * ssim_l + self.huber_weight * ssim_l
->>>>>>> 16bd49b9
+    return ', '.join(map(str, phi_list))