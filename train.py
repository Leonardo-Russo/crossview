--- conflicted
+++ resolved
@@ -3,10 +3,12 @@
 import torch.optim as optim
 import os
 from PIL import Image, ImageFile, ImageOps
+from PIL import Image, ImageFile, ImageOps
 from torchvision import transforms
 from torch.utils.data import Dataset, DataLoader
 from torchvision.utils import make_grid
 from tqdm import tqdm
+import numpy as np
 import numpy as np
 import matplotlib.pyplot as plt
 from skimage.metrics import structural_similarity as ssim
@@ -14,13 +16,12 @@
 from utils import *
 from model import *
 from dataset import *
-
-
-<<<<<<< HEAD
+from utils import *
+from model import *
+from dataset import *
+
+
 def train(model, train_loader, val_loader, device, criterion_A, criterion_G, optimizer, epochs=1, save_path='untitled', debug=False):
-=======
-def train(model, train_loader, val_loader, device, criterion, optimizer, epochs=1, save_path='untitled', debug=False):
->>>>>>> 16bd49b9
     model.to(device)
 
     model_path = os.path.join('models', save_path)
@@ -40,27 +41,28 @@
     val_huber_losses = []
     train_ssim_losses = []
     val_ssim_losses = []
+    train_huber_losses = []
+    val_huber_losses = []
+    train_ssim_losses = []
+    val_ssim_losses = []
     best_val_loss = np.inf
     patience_counter = 0
     best_model_path = None
 
-<<<<<<< HEAD
     embedded_loss = True
-=======
-    loss_map = False
->>>>>>> 16bd49b9
 
     for epoch in range(epochs):
         
         model.train()
         running_huber_loss = 0.0
         running_ssim_loss = 0.0
+        running_huber_loss = 0.0
+        running_ssim_loss = 0.0
 
         for images_A, images_G in tqdm(train_loader, desc=f'Epoch {epoch+1}/{epochs}'):
             images_A, images_G = images_A.to(device), images_G.to(device)
 
             # Forward Pass
-<<<<<<< HEAD
             reconstructed_A, reconstructed_G, encoded_A, encoded_G, phi, encoded_A_phi, encoded_G_phi = model(images_A, images_G)
 
             # Compute Pixel-wise Loss
@@ -70,13 +72,6 @@
             else:
                 loss_A = criterion_A(reconstructed_A, images_A)
                 loss_G = criterion_G(reconstructed_G, images_G)
-=======
-            reconstructed_A, reconstructed_G, attention_A, attention_G, attended_A, attended_G = model(images_A, images_G)
-
-            # Compute HuberLoss
-            loss_A = criterion(reconstructed_A, images_A)
-            loss_G = criterion(reconstructed_G, images_G)
->>>>>>> 16bd49b9
             huber_loss = loss_A + loss_G
             running_huber_loss += huber_loss.item()
 
@@ -91,36 +86,42 @@
             
             # Backward Propagation and Optimization Step
             huber_loss.backward()
+            huber_loss.backward()
             optimizer.step()
 
         train_huber_loss = running_huber_loss / len(train_loader)
         train_ssim_loss = running_ssim_loss / len(train_loader)
         train_huber_losses.append(train_huber_loss)
         train_ssim_losses.append(train_ssim_loss)
+        train_huber_loss = running_huber_loss / len(train_loader)
+        train_ssim_loss = running_ssim_loss / len(train_loader)
+        train_huber_losses.append(train_huber_loss)
+        train_ssim_losses.append(train_ssim_loss)
 
         # Validation
-<<<<<<< HEAD
         val_huber_loss, val_ssim_loss = validate(model, val_loader, criterion_A, criterion_G, epoch, epochs, results_path, device)
-=======
-        val_huber_loss, val_ssim_loss = validate(model, val_loader, criterion, epoch, epochs, results_path, device)
->>>>>>> 16bd49b9
         val_huber_losses.append(val_huber_loss)
         val_ssim_losses.append(val_ssim_loss)
 
         # Check for Best Model
         if val_huber_loss < best_val_loss:
             best_val_loss = val_huber_loss
+        if val_huber_loss < best_val_loss:
+            best_val_loss = val_huber_loss
             patience_counter = 0
 
+            if best_model_path is not None and os.path.exists(best_model_path):
             if best_model_path is not None and os.path.exists(best_model_path):
                 os.remove(best_model_path)
 
             best_model_path = os.path.join(model_path, f'best_model_epoch_{epoch+1}.pth')
+            torch.save(model.state_dict(), best_model_path)
             torch.save(model.state_dict(), best_model_path)
         else:
             patience_counter += 1
 
         # Update the plot with the current losses
+        update_plot(epoch + 1, train_huber_losses, val_huber_losses, train_ssim_losses, val_ssim_losses, metrics_path)
         update_plot(epoch + 1, train_huber_losses, val_huber_losses, train_ssim_losses, val_ssim_losses, metrics_path)
 
     # Save the Model
@@ -131,22 +132,16 @@
     if best_model_path:
         print(f'Loading the model from {best_model_path}...')
         model.load_state_dict(torch.load(best_model_path))
-<<<<<<< HEAD
         final_val_loss, final_val_ssim_loss = validate(model, val_loader, criterion_A, criterion_G, "best", epochs, results_path, device)
         print(f'Best Validation Loss: {final_val_loss:.4f}')
 
 
 def validate(model, val_loader, criterion_A, criterion_G, epoch, epochs, results_path, device):
-=======
-        final_val_loss, final_val_ssim_loss = validate(model, val_loader, criterion, "best", epochs, results_path, device)
-        print(f'Best Validation Loss: {final_val_loss:.4f}')
-
-
-def validate(model, val_loader, criterion, epoch, epochs, results_path, device):
->>>>>>> 16bd49b9
     model.eval()
     val_huber_loss = 0
     val_ssim_loss = 0
+    val_huber_loss = 0
+    val_ssim_loss = 0
     first_batch = True
 
     embedded_loss = True
@@ -156,7 +151,6 @@
             images_A, images_G = images_A.to(device), images_G.to(device)
 
             # Forward Pass
-<<<<<<< HEAD
             reconstructed_A, reconstructed_G, encoded_A, encoded_G, phi, encoded_A_phi, encoded_G_phi = model(images_A, images_G)
 
             # Compute Pixel-wise Loss
@@ -166,13 +160,6 @@
             else:
                 loss_A = criterion_A(reconstructed_A, images_A)
                 loss_G = criterion_G(reconstructed_G, images_G)
-=======
-            reconstructed_A, reconstructed_G, attention_A, attention_G, attended_A, attended_G = model(images_A, images_G)
-
-            # Compute HuberLoss
-            loss_A = criterion(reconstructed_A, images_A)
-            loss_G = criterion(reconstructed_G, images_G)
->>>>>>> 16bd49b9
             huber_loss = loss_A + loss_G
             val_huber_loss += huber_loss.item()
 
@@ -187,18 +174,26 @@
                 if epoch != "best":
                     visualize_reconstruction(images_A, reconstructed_A, epoch, save_path=os.path.join(results_path, 'aerial', f'epoch_{epoch + 1}_reconstruction.png'))
                     visualize_reconstruction(images_G, reconstructed_G, epoch, save_path=os.path.join(results_path, 'ground', f'epoch_{epoch + 1}_reconstruction.png'))
+                    visualize_reconstruction(images_A, reconstructed_A, epoch, save_path=os.path.join(results_path, 'aerial', f'epoch_{epoch + 1}_reconstruction.png'))
+                    visualize_reconstruction(images_G, reconstructed_G, epoch, save_path=os.path.join(results_path, 'ground', f'epoch_{epoch + 1}_reconstruction.png'))
                 else:
                     visualize_reconstruction(images_A, reconstructed_A, epoch, save_path=os.path.join(results_path, 'aerial', 'best_reconstruction.png'))
                     visualize_reconstruction(images_G, reconstructed_G, epoch, save_path=os.path.join(results_path, 'ground', 'best_reconstruction.png'))
+                    visualize_reconstruction(images_A, reconstructed_A, epoch, save_path=os.path.join(results_path, 'aerial', 'best_reconstruction.png'))
+                    visualize_reconstruction(images_G, reconstructed_G, epoch, save_path=os.path.join(results_path, 'ground', 'best_reconstruction.png'))
 
     val_avg_huber_loss = val_huber_loss / len(val_loader)
     val_avg_ssim_loss = val_ssim_loss / len(val_loader)
     return val_avg_huber_loss, val_avg_ssim_loss
+    val_avg_huber_loss = val_huber_loss / len(val_loader)
+    val_avg_ssim_loss = val_ssim_loss / len(val_loader)
+    return val_avg_huber_loss, val_avg_ssim_loss
 
 
 if __name__ == '__main__':
 
     parser = argparse.ArgumentParser(description='Train a model.')
+    parser.add_argument('--save_path', '-p', type=str, default='untitled', help='Path to save the model and results')
     parser.add_argument('--save_path', '-p', type=str, default='untitled', help='Path to save the model and results')
     args = parser.parse_args()
 
@@ -218,6 +213,7 @@
     print(f"using device: {device}")
 
     # Initialize the Architecture
+    model = CrossView(n_phi, n_encoded, hidden_dims, image_size, output_channels=image_channels, pretrained=True).to(device)
     model = CrossView(n_phi, n_encoded, hidden_dims, image_size, output_channels=image_channels, pretrained=True).to(device)
     print(model)
 
@@ -240,7 +236,6 @@
     # criterion_G = nn.HuberLoss()
 
     # Transformations
-<<<<<<< HEAD
     transform_cutouts = transforms.Compose([
         transforms.Resize((image_size, image_size)),
         transforms.CenterCrop((image_size, image_size)),
@@ -250,29 +245,12 @@
     transform_panos = transforms.Compose([
         RandomHorizontalShiftWithWrap(shift_range=1.0),
         transforms.RandomResizedCrop(size=image_size, scale=(0.8, 1.0)),
-=======
-    transform_panos = transforms.Compose([
-        RandomHorizontalShiftWithWrap(shift_range=0.2),
-        transforms.RandomHorizontalFlip(),
-        transforms.RandomResizedCrop(size=image_size, scale=(0.8, 1.0)),
         transforms.ToTensor()
     ])
 
-    transform_cutouts = transforms.Compose([
-        transforms.Resize((image_size, image_size)),
-        transforms.CenterCrop((image_size, image_size)),
->>>>>>> 16bd49b9
-        transforms.ToTensor()
-    ])
-
     transform_aerial = transforms.Compose([
-<<<<<<< HEAD
         transforms.Resize((int(image_size * aerial_scaling), int(image_size * aerial_scaling))),
         RandomRotationWithExpand(degrees=360),
-=======
-        transforms.Resize((int(image_size*aerial_scaling), int(image_size*aerial_scaling))),
-        transforms.RandomRotation(degrees=360, resample=Image.BICUBIC, expand=True),
->>>>>>> 16bd49b9
         transforms.CenterCrop((image_size, image_size)),
         transforms.ToTensor()
     ])
@@ -283,8 +261,9 @@
     # Sample paired images
     train_filenames_panos, val_filenames_panos = sample_paired_images('/home/lrusso/cvusa', sample_percentage=0.2, split_ratio=0.8, groundtype='panos')
     train_filenames_cutouts, val_filenames_cutouts = sample_paired_images('/home/lrusso/cvusa', sample_percentage=0.2, split_ratio=0.8, groundtype='cutouts')
-
-<<<<<<< HEAD
+    train_filenames_panos, val_filenames_panos = sample_paired_images('/home/lrusso/cvusa', sample_percentage=0.2, split_ratio=0.8, groundtype='panos')
+    train_filenames_cutouts, val_filenames_cutouts = sample_paired_images('/home/lrusso/cvusa', sample_percentage=0.2, split_ratio=0.8, groundtype='cutouts')
+
     # Define the Combined Dataset
     train_dataset_combined = CombinedPairedImagesDataset(train_filenames_panos, train_filenames_cutouts, transform_aerial=transform_aerial, transform_panos=transform_panos, transform_cutouts=transform_cutouts)
     val_dataset_combined = CombinedPairedImagesDataset(val_filenames_panos, val_filenames_cutouts, transform_aerial=transform_aerial, transform_panos=transform_panos, transform_cutouts=transform_cutouts)
@@ -294,19 +273,4 @@
     val_dataloader_combined = DataLoader(val_dataset_combined, batch_size=batch_size, shuffle=shuffle, num_workers=8)
 
     # Train the Model
-    train(model, train_dataloader_combined, val_dataloader_combined, device, criterion_A, criterion_G, optimizer, epochs=100, save_path=args.save_path, debug=False)
-=======
-    # Define the Datasets
-    train_dataset_panos = SampledPairedImagesDataset(train_filenames_panos, transform_aerial=transform_aerial, transform_ground=transform_panos)
-    val_dataset_panos = SampledPairedImagesDataset(val_filenames_panos, transform_aerial=transform_aerial, transform_ground=transform_panos)
-    train_dataset_cutouts = SampledPairedImagesDataset(train_filenames_cutouts, transform_aerial=transform_aerial, transform_ground=transform_cutouts)
-    val_dataset_cutouts = SampledPairedImagesDataset(val_filenames_cutouts, transform_aerial=transform_aerial, transform_ground=transform_cutouts)
-
-    # Define the DataLoaders
-    train_dataloader_panos = DataLoader(train_dataset_panos, batch_size=batch_size, shuffle=shuffle, num_workers=8)
-    val_dataloader_panos = DataLoader(val_dataset_panos, batch_size=batch_size, shuffle=shuffle, num_workers=8)
-    train_dataloader_cutouts = DataLoader(train_dataset_cutouts, batch_size=batch_size, shuffle=shuffle, num_workers=8)
-    val_dataloader_cutouts = DataLoader(val_dataset_cutouts, batch_size=batch_size, shuffle=shuffle, num_workers=8)
-
-    train(model, train_dataloader_panos, val_dataloader_panos, device, criterion, optimizer, epochs=100, save_path=args.save_path, debug=False)
->>>>>>> 16bd49b9
+    train(model, train_dataloader_combined, val_dataloader_combined, device, criterion_A, criterion_G, optimizer, epochs=100, save_path=args.save_path, debug=False)